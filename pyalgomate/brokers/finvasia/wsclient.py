--- conflicted
+++ resolved
@@ -6,10 +6,7 @@
 import threading
 import logging
 import datetime
-<<<<<<< HEAD
 import multiprocessing
-=======
->>>>>>> 82ad0f08
 
 from NorenRestApiPy.NorenApi import NorenApi
 
@@ -83,11 +80,7 @@
 
     def onQuoteUpdate(self, message):
         key = message['e'] + '|' + message['tk']
-<<<<<<< HEAD
-        message['ct'] = datetime.datetime.now().replace(microsecond=0)
-=======
         message['ct'] = datetime.datetime.now()
->>>>>>> 82ad0f08
 
         if key in self.__quotes:
             symbolInfo =  self.__quotes[key]
@@ -103,12 +96,8 @@
 class WebSocketClientThreadBase(multiprocessing.Process):
     def __init__(self, wsCls, *args, **kwargs):
         super(WebSocketClientThreadBase, self).__init__()
-<<<<<<< HEAD
         self.manager = multiprocessing.Manager()
         self.__quotes = self.manager.dict()
-=======
-        self.__quotes = dict()
->>>>>>> 82ad0f08
         self.__wsClient = None
         self.__wsCls = wsCls
         self.__args = args
